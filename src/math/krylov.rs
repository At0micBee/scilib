--- conflicted
+++ resolved
@@ -8,11 +8,7 @@
 //!  - Jacobian Free Newton-Krylov 
 
 use std::{ops::{Add, Mul, Deref}, process::exit};
-<<<<<<< HEAD
-
-
-=======
->>>>>>> 4daf41ba
+
 
 // Test function for all run test
 pub fn test_func(v : &Vec<f64>) -> Vec<f64> {
@@ -223,10 +219,6 @@
 
 
         exit(20)
-<<<<<<< HEAD
-
-=======
->>>>>>> 4daf41ba
     }; 
 
     initial_fu
